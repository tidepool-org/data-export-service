--- conflicted
+++ resolved
@@ -127,12 +127,8 @@
   requestConfig.responseType = 'stream';
   const response = await axios.get(`${req.session.apiHost}/data/${req.params.userid}?${queryString.stringify(queryData)}`, requestConfig);
   try {
-<<<<<<< HEAD
-    log.debug(`User ${req.session.user.userid} downloading data for User ${req.params.userid}...`);
+    log.debug(`Downloading data for User ${req.params.userid}...`);
     response.data.pipe(fs.createWriteStream('/downloads/export.json'));
-=======
-    log.debug(`Downloading data for User ${req.params.userid}...`);
->>>>>>> aa547a24
 
     response.data.on('end', () => {
       log.info(`Got status code ${response.status}`);
